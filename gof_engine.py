--- conflicted
+++ resolved
@@ -38,14 +38,9 @@
 def S(p1, p2):
 	# S(p1, p2) = 10*exp{-[(p1-p2)/min(p1, p2)]^2}
 	if min(p1, p2) == 0:
-<<<<<<< HEAD
 		print "\n\nThere is a division by zero\n\n"
 		# return 10
 	s = 10*np.exp(-((p1-p2)/min(p1, p2))**2)
-=======
-		return 10
-	s = 10*math.exp(-((p1-p2)/min(p1, p2))**2)
->>>>>>> 2f804524
 	return s
 
 
@@ -62,14 +57,11 @@
 
 def I(data, dt):
 	# I(t) = max|integral(data^2)dt|
-<<<<<<< HEAD
 	aa = data**2
 	iaa = integrate(aa, dt)[-1]
 	return iaa
 	# return np.amax(np.cumsum(data*data)*dt)
-=======
-	return np.amax(np.cumsum(np.square(data))*dt)
->>>>>>> 2f804524
+	# return np.amax(np.cumsum(np.square(data))*dt)
 
 def cal_SI(data1, data2, dt):
 	"""
@@ -86,19 +78,16 @@
 
 def N(data, dt):
 	"""N = Ie(t)/IE = Ia(t)/IA"""
-<<<<<<< HEAD
 	aa = data**2
 	iaa = integrate(aa, dt)
 	norm_iaa = iaa/iaa[-1]
 	# print data.size, norm_iaa.size
 	return norm_iaa
 	# return np.cumsum(data*data)*dt/I(data, dt)
-=======
-	integral = np.cumsum(np.square(data))*dt
-	maxIntegral = np.amax(integral)
-	return integral/maxIntegral
+	# integral = np.cumsum(np.square(data))*dt
+	# maxIntegral = np.amax(integral)
+	# return integral/maxIntegral
 	# return np.cumsum(np.square(data))*dt/I(data, dt)
->>>>>>> 2f804524
 
 def F(N1, N2):
 	return np.absolute(N1-N2)
@@ -140,7 +129,6 @@
 	C = integral(a1, a2)dt/((integral(a1^2)dt^1/2)*(integral(a2^2)dt^1/2))
 	"""
 	update()
-<<<<<<< HEAD
 
 	# old way of computing cross correlation (incorrect)
 	# x = np.cumsum(a1*a2)*dt
@@ -152,14 +140,14 @@
 	c = np.correlate(a1,a2,'full')/np.sqrt(np.sum(a1**2)*np.sum(a2**2))
 	c = np.max(c)
 
-=======
-	x = np.cumsum(a1*a2)*dt
-	y = np.cumsum(np.square(a1))*dt
-	z = np.cumsum(np.square(a2))*dt
-	c = x/(np.power(y, 0.5)*np.power(z, 0.5))
->>>>>>> 2f804524
+	# x = np.cumsum(a1*a2)*dt
+	# y = np.cumsum(np.square(a1))*dt
+	# z = np.cumsum(np.square(a2))*dt
+	# c = x/(np.power(y, 0.5)*np.power(z, 0.5))
+
 	cc = 10*np.amax(c, 0)
-	cc = abs(cc)
+
+	# cc = abs(cc)
 	return cc
 
 
